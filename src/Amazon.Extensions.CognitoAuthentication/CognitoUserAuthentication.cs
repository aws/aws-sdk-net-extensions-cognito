--- conflicted
+++ resolved
@@ -88,14 +88,7 @@
                 challengeRequest.ClientMetadata = new Dictionary<string, string>(srpRequest.ClientMetadata);
             }
 
-<<<<<<< HEAD
-            initiateRequest.UserContextData = srpRequest.UserContextData;
-=======
-            if (srpRequest.UserContextData != null)
-            {
-                challengeRequest.UserContextData = srpRequest.UserContextData;
-            }
->>>>>>> 0fce5a2c
+            challengeRequest.UserContextData = srpRequest.UserContextData;
 
             challengeRequest.AnalyticsMetadata = srpRequest.AnalyticsMetadata;
             
