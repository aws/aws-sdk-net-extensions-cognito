﻿/*
 * Copyright 2018 Amazon.com, Inc. or its affiliates. All Rights Reserved.
 * 
 * Licensed under the Apache License, Version 2.0 (the "License").
 * You may not use this file except in compliance with the License.
 * A copy of the License is located at
 * 
 *  http://aws.amazon.com/apache2.0
 * 
 * or in the "license" file accompanying this file. This file is distributed
 * on an "AS IS" BASIS, WITHOUT WARRANTIES OR CONDITIONS OF ANY KIND, either
 * express or implied. See the License for the specific language governing
 * permissions and limitations under the License.
 */

using System.Collections.Generic;

using Amazon.CognitoIdentityProvider;
using Amazon.CognitoIdentityProvider.Model;

namespace Amazon.Extensions.CognitoAuthentication
{
    /// <summary>
    /// Class necessary for allowing users to respond to authentication results
    /// at each step of the authentication flow
    /// </summary>
    public class AuthFlowResponse
    {
        /// <summary>
        /// Constructs an AuthFlowResponse object
        /// </summary>
        /// <param name="sessionId">The authentication workflow session id.</param>
        /// <param name="authenticationResult">The result of the Authentication workflow</param>
        /// <param name="challengeName">The challenge name if any.</param>
        /// <param name="challengeParameters">The challenge parameters if any.</param>
        /// <param name="clientMetadata">The client metadata.</param>
        public AuthFlowResponse(string sessionId, AuthenticationResultType authenticationResult, ChallengeNameType challengeName, IDictionary<string, string> challengeParameters, IDictionary<string, string> clientMetadata)
        {
            SessionID = sessionId;
            ChallengeName = challengeName;
            AuthenticationResult = authenticationResult;
            ChallengeParameters = challengeParameters;
            ClientMetadata = clientMetadata;
        }

        /// <summary>
        /// The sessionID for the current authentication flow.
        /// </summary>
        public string SessionID { get; }

        /// <summary>
        /// The current challenge name for the authentication flow.
        /// </summary>
        public ChallengeNameType ChallengeName { get; }

        /// <summary>
        /// The current authentication result for the authentication flow.
        /// </summary>
        public AuthenticationResultType AuthenticationResult { get; }

        /// <summary>
        /// The challenge parameters for the current authentication flow.
        /// </summary>
        public IDictionary<string, string> ChallengeParameters { get; }

        /// <summary>
        /// The client metadata for the current authentication flow. Only 
        /// applicable for custom authentication.
        /// </summary>
        public IDictionary<string, string> ClientMetadata { get; }
    }

    /// <summary>
    /// Class containing the necessary properities to initiate SRP authentication flow
    /// </summary>
    public class InitiateSrpAuthRequest
    {
        /// <summary>
        /// The password for the corresponding CognitoUser.
        /// </summary>
        public string Password { get; set; }
        /// <summary>
        /// The password for the device associated with the corresponding CognitoUser 
        /// </summary>
        public string DevicePass { get; set; }
        /// <summary>
        /// The device password verifier for the device associated with the corresponding CognitoUser
        /// </summary>
        public string DeviceVerifier { get; set; }
        /// <summary>
        /// The Device Key Group for the device associated with the corresponding CognitoUser
        /// </summary>
        public string DeviceGroupKey { get; set; }
<<<<<<< HEAD
        /// <summary>
        /// The client metadata for the current authentication flow.
        /// </summary>
        public IDictionary<string, string> ClientMetadata { get; set; }
=======
        public bool IsCustomAuthFlow { get; set; }
>>>>>>> f9c32f3a
    }

    /// <summary>
    /// Class containing the necessary properities to initiate custom authentication flow
    /// </summary>
    public class InitiateCustomAuthRequest
    {
        /// <summary>
        /// The authentication parameters for the current authentication flow.
        /// </summary>
        public IDictionary<string, string> AuthParameters { get; set; }

        /// <summary>
        /// The client metadata for the current authentication flow.
        /// </summary>
        public IDictionary<string, string> ClientMetadata { get; set; }
    }

    /// <summary>
    /// Class containing the necessary properities to initiate either REFRESH_TOKEN or
    /// REFRESH_TOKEN_AUTH authentication
    /// </summary>
    public class InitiateRefreshTokenAuthRequest
    {
        /// <summary>
        /// The authentication flow type for the current authentication flow; 
        /// either REFRESH_TOKEN or REFRESH_TOKEN_AUTH
        /// </summary>
        public AuthFlowType AuthFlowType { get; set; }
    }

    /// <summary>
    /// Class containing the necessary properities to respond to an MFA authentication challenge
    /// </summary>
    public class RespondToMfaRequest
    {
        /// <summary>
        /// The session ID for the current authentication flow.
        /// </summary>
        public virtual string SessionID { get; set; }

        /// <summary>
        /// The MFA verification code needed to authenticate the user.
        /// </summary>
        public virtual string MfaCode { get; set; }

        /// <summary>
        /// The challenge name type for the current authentication flow.
        /// </summary>
        public virtual ChallengeNameType ChallengeNameType { get; set; }        
    }

    /// <summary>
    /// Class containing the necessary properities to respond to an MFA authentication challenge
    /// </summary>
    public class RespondToSmsMfaRequest : RespondToMfaRequest
    {
        /// <summary>
        /// The challenge name type for the current authentication flow.
        /// </summary>
        public override ChallengeNameType ChallengeNameType { get { return ChallengeNameType.SMS_MFA; } set { } }
    }

    /// <summary>
    /// Class containing the necessary properities to respond to a new password required authentication challenge
    /// </summary>
    public class RespondToNewPasswordRequiredRequest
    {
        /// <summary>
        /// The session ID for the current authentication flow.
        /// </summary>
        public string SessionID { get; set; }

        /// <summary>
        /// The new desired password for the user.
        /// </summary>
        public string NewPassword { get; set; }
    }

    /// <summary>
    /// Class containing the necessary properities to respond to a custom authentication challenge
    /// </summary>
    public class RespondToCustomChallengeRequest
    {
        /// <summary>
        /// The authentication parameters for the current authentication flow.
        /// </summary>
        public IDictionary<string, string> ChallengeParameters { get; set; }

        /// <summary>
        /// The client metadata for any custom workflows that this action triggers
        /// </summary>
        public IDictionary<string, string> ClientMetadata { get; set; } = new Dictionary<string, string>();

        /// <summary>
        /// The sessionID for the current authentication flow.
        /// </summary>
        public string SessionID { get; set; }
    }

    /// <summary>
    /// Class containing the necessary parameters to inititate ADMIN_NO_SRP authentication
    /// </summary>
    public class InitiateAdminNoSrpAuthRequest
    {
        /// <summary>
        /// The associated user's password
        /// </summary>
        public string Password { get; set; }

        /// <summary>
        /// Optional client metadata to provide in the Initiate Admin Authentication API call
        /// </summary>
        public IDictionary<string, string> ClientMetadata { get; set; }
    }
}<|MERGE_RESOLUTION|>--- conflicted
+++ resolved
@@ -78,27 +78,28 @@
         /// <summary>
         /// The password for the corresponding CognitoUser.
         /// </summary>
-        public string Password { get; set; }
-        /// <summary>
-        /// The password for the device associated with the corresponding CognitoUser 
-        /// </summary>
-        public string DevicePass { get; set; }
-        /// <summary>
-        /// The device password verifier for the device associated with the corresponding CognitoUser
-        /// </summary>
-        public string DeviceVerifier { get; set; }
-        /// <summary>
-        /// The Device Key Group for the device associated with the corresponding CognitoUser
-        /// </summary>
-        public string DeviceGroupKey { get; set; }
-<<<<<<< HEAD
+        public string Password { get; set; }
+        /// <summary>
+        /// The password for the device associated with the corresponding CognitoUser 
+        /// </summary>
+        public string DevicePass { get; set; }
+        /// <summary>
+        /// The device password verifier for the device associated with the corresponding CognitoUser
+        /// </summary>
+        public string DeviceVerifier { get; set; }
+        /// <summary>
+        /// The Device Key Group for the device associated with the corresponding CognitoUser
+        /// </summary>
+        public string DeviceGroupKey { get; set; }
         /// <summary>
         /// The client metadata for the current authentication flow.
         /// </summary>
         public IDictionary<string, string> ClientMetadata { get; set; }
-=======
+        /// <summary>
+        /// Enable custom auth flow
+        /// https://docs.aws.amazon.com/cognito/latest/developerguide/amazon-cognito-user-pools-authentication-flow.html#Using-SRP-password-verification-in-custom-authentication-flow
+        /// </summary>
         public bool IsCustomAuthFlow { get; set; }
->>>>>>> f9c32f3a
     }
 
     /// <summary>
