--- conflicted
+++ resolved
@@ -109,15 +109,12 @@
         /// The analytics metadata for collecting Amazon Pinpoint metrics.
         /// </summary>
         public AnalyticsMetadataType AnalyticsMetadata { get; set; }
-<<<<<<< HEAD
-=======
   
         /// <summary>
         /// Additional UserContextDataType 
         /// </summary>
         public UserContextDataType UserContextData { get; set; }
         
->>>>>>> 06217040
         /// <summary>
         /// Enable custom auth flow
         /// https://docs.aws.amazon.com/cognito/latest/developerguide/amazon-cognito-user-pools-authentication-flow.html#Using-SRP-password-verification-in-custom-authentication-flow
@@ -261,10 +258,6 @@
         /// <summary>
         /// Optional analytics metadata for collecting Amazon Pinpoint metrics.
         /// </summary>
-<<<<<<< HEAD
-        public AnalyticsMetadataType AnalyticsMetadata { get; set; }
-=======
         public AnalyticsMetadataType AnalyticsMetadata { get; set; }       
->>>>>>> 06217040
     }
 }